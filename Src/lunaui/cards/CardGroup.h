--- conflicted
+++ resolved
@@ -65,7 +65,7 @@
 	// returns whether the move was successful.
 	// NOTE: does not modify the GraphicsScene stacking order, you must 
 	// explicitly call raiseCards().
-  bool moveActiveCardTo(int location);
+	bool moveActiveCardTo(int location);
 	bool moveActiveCard(int direction);
 
 	// raises/lowers the current active card to the next/previous spot 
@@ -161,21 +161,19 @@
 	qreal nonCurScale() const { return m_nonCurScale; }
 	void setNonCurScale(const qreal& nonCurScale) { m_nonCurScale = nonCurScale; }
     
-<<<<<<< HEAD
     bool switchMode() const { return m_switchMode; }
     void setSwitchMode(bool switchMode) { m_switchMode = switchMode; }
-=======
+    
     bool cardViewGesture() const { return m_cardViewGesture; }
     void setCardViewGesture(bool cardViewGesture) { m_cardViewGesture = cardViewGesture; }
->>>>>>> 2f4f1ef7
 	
 	bool shouldMaximizeOrScroll(QPointF scenePt);
 	bool testHit(QPointF scenePt);
-  int  testCardHit(QPointF scenePt); // Extended version of testHit
+	int  testCardHit(QPointF scenePt); // Extended version of testHit
 	void moveToActiveCard();
 
-  QList<CardWindow*> cards() const { return m_cards; }
-  void removeCardWithoutDeleting(int cardNumber) {m_cards.removeAt(cardNumber);} // Removes Card from card list, not deleting memory.
+	QList<CardWindow*> cards() const { return m_cards; }
+	void removeCardWithoutDeleting(int cardNumber) {m_cards.removeAt(cardNumber);} // Removes Card from card list, not deleting memory.
 private:
 
 	QVector<CardWindow::Position> calculateOpenedPositions(qreal xOffset = 0.0);
@@ -188,8 +186,8 @@
 	qreal m_nonCurScale;
 	int m_leftWidth;
 	int m_rightWidth;
-  QList<CardWindow*> m_cards;
-  CardWindow* m_activeCard;
+	QList<CardWindow*> m_cards;
+	CardWindow* m_activeCard;
 	int m_cardGroupRotFactor;
 	double m_cardGroupXDistanceFactor;
 	// currentPosition is the position within an open card group.
@@ -198,11 +196,8 @@
 	// 1: 	3-4 cards with the second card being the center of the group
 	// N:	>4 cards where valid positions are between 1.0 and N - 4 + 1
 	qreal m_currentPosition;
-<<<<<<< HEAD
     bool m_switchMode;
-=======
     bool m_cardViewGesture;
->>>>>>> 2f4f1ef7
 };
 
 Q_DECLARE_METATYPE(CardWindow::Position)
