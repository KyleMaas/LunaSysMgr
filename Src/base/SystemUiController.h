--- conflicted
+++ resolved
@@ -313,11 +313,8 @@
 	void signalCardWindowMaximized();
 	void signalCardWindowMinimized();
 	void signalChangeCardWindow(bool next);
-<<<<<<< HEAD
     void signalSwitchCardEvent(QGestureEvent* event);
-=======
     void signalCardViewGestureEvent(QGestureEvent* event);
->>>>>>> 2f4f1ef7
 
 	void signalHideMenu();
 
@@ -409,16 +406,12 @@
 	void animValueChanged(const QVariant& value);
 	bool allowSuspend();
 	void setSuspended(bool);
-<<<<<<< HEAD
 	bool handleScreenEdgeFlickGesture(QGesture* gesture);
 	void handleScreenEdgeSlideGesture(QGesture* gesture);
 	void handleSideSwipe(bool next);
 	void handleUpSwipe();
 	void handleCardSwitchGesture(QGestureEvent* event);
-=======
-	void handleScreenEdgeFlickGesture(QGesture* gesture);
 	void handleCardViewGesture(QGestureEvent* event);
->>>>>>> 2f4f1ef7
 
 	Window* m_parentOfModalWindow;
 	Window* m_activeCardWindow;
@@ -428,11 +421,8 @@
 
 	bool m_cardWindowAboutToMaximize;
 	bool m_cardWindowMaximized;
-<<<<<<< HEAD
     bool m_switchCards;
-=======
     bool m_cardViewGesture;
->>>>>>> 2f4f1ef7
 	bool m_dashboardOpened;
 	bool m_dashboardSoftDismissable;
 	bool m_dashboardHasContent;
