--- conflicted
+++ resolved
@@ -48,12 +48,9 @@
 #include "IMEController.h"
 #include "EmulatedCardWindow.h"
 #include "ScreenEdgeFlickGesture.h"
-<<<<<<< HEAD
 #include "ScreenEdgeSlideGesture.h"
 #include "CardSwitchGesture.h"
-=======
 #include "CardViewGesture.h"
->>>>>>> 2f4f1ef7
 #include "SoundPlayerPool.h"
 #include "DashboardWindowManager.h"
 #include "StatusBarServicesConnector.h"
@@ -90,11 +87,8 @@
     m_modalWindowDismissErr = DismissUnknown;
 	m_cardWindowAboutToMaximize = false;
 	m_cardWindowMaximized = false;
-<<<<<<< HEAD
     m_switchCards = false;
-=======
     m_cardViewGesture = false;
->>>>>>> 2f4f1ef7
 	m_dashboardOpened = false;
 	m_dashboardSoftDismissable = true;
 	m_dashboardHasContent = false;
@@ -316,12 +310,6 @@
 		}
 	}
 
-<<<<<<< HEAD
-	qCritical() << Preferences::instance()->sysUiGestureDetection();
-	
-	//If no tap has been detected and gestures are enabled
-=======
->>>>>>> 2f4f1ef7
 	if (!t && Preferences::instance()->sysUiEnableNextPrevGestures() == true) {
 		if (Settings::LunaSettings()->uiType != Settings::UI_MINIMAL && !m_emergencyMode) {
 			//Screen-edge Flick Gestures
@@ -331,7 +319,6 @@
 				handleScreenEdgeFlickGesture(t);
 				return true;
 			}
-<<<<<<< HEAD
 			
 			//Screen-edge Slide Gestures
 			t = event->gesture((Qt::GestureType) GestureScreenEdgeSlide);
@@ -341,18 +328,18 @@
 				return true;
 			}
 			
-			//Fluid Card switch gesture
+			//Fluid Gestures
 			t = event->gesture((Qt::GestureType) GestureCardSwitch);
 			if (t && Preferences::instance()->sysUiGestureDetection() == 2)
 			{
 				handleCardSwitchGesture(event);
-=======
+				return true;
+			}
 
 			t = event->gesture((Qt::GestureType) GestureCardView);
-			if (t && Preferences::instance()->sysUiGestureDetection() == 1)
+			if (t && Preferences::instance()->sysUiGestureDetection() == 2)
 			{
 				handleCardViewGesture(event);
->>>>>>> 2f4f1ef7
 				return true;
 			}
 		}
@@ -645,11 +632,11 @@
 				return true;
 			}
             
-<<<<<<< HEAD
             if (m_switchCards) {
-=======
+                Q_EMIT signalMaximizeActiveCardWindow();
+            }
+            
             if (m_cardViewGesture) {
->>>>>>> 2f4f1ef7
                 Q_EMIT signalMaximizeActiveCardWindow();
             }
 
@@ -2253,13 +2240,9 @@
 	{
 		handleUpSwipe();
 	}
-<<<<<<< HEAD
 }
 
 void SystemUiController::handleUpSwipe() {
-=======
-	
->>>>>>> 2f4f1ef7
 	if (m_inDockMode) {
 		enterOrExitDockModeUi(false);
 		return;
@@ -2297,7 +2280,6 @@
 	Q_EMIT signalToggleLauncher();
 }
 
-<<<<<<< HEAD
 void SystemUiController::handleSideSwipe(bool next)
 {
 	//Adhere to Enable App Switching Gestures
@@ -2337,8 +2319,19 @@
         m_switchCards = true;
     else
         m_switchCards = false;
-=======
-	Q_EMIT signalToggleLauncher();		
+    
+	if (m_deviceLocked)
+		return;
+    
+	if (m_dashboardOpened) {
+		Q_EMIT signalCloseDashboard(true);
+	}
+    
+	if (m_menuVisible) {
+		Q_EMIT signalHideMenu();
+	}
+    
+    Q_EMIT signalSwitchCardEvent(event);
 }
 
 void SystemUiController::handleCardViewGesture(QGestureEvent* event)
@@ -2353,7 +2346,6 @@
         m_cardViewGesture = true;
     else
         m_cardViewGesture = false;
->>>>>>> 2f4f1ef7
     
 	if (m_deviceLocked)
 		return;
@@ -2366,9 +2358,5 @@
 		Q_EMIT signalHideMenu();
 	}
     
-<<<<<<< HEAD
-    Q_EMIT signalSwitchCardEvent(event);
-=======
     Q_EMIT signalCardViewGestureEvent(event);
->>>>>>> 2f4f1ef7
 }